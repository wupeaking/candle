--- conflicted
+++ resolved
@@ -8,13 +8,12 @@
 use candle_core::{Device, Tensor};
 
 fn main() -> Result<()> {
-<<<<<<< HEAD
     for _ in 0..50 {
         let device = Device::new_cuda(1)?;
         let inp = Tensor::randn(0f32, 1., (2, 320, 96, 96), &device)?;
         let w = Tensor::randn(0f32, 1., (320, 320, 3, 3), &device)?;
         let start = std::time::Instant::now();
-        let res = inp.conv2d(&w, 0, 1);
+        let res = inp.conv2d(&w, 0, 1, 1);
         println!("GPU use time: {:?}", start.elapsed());
         println!("GPU result: {res:?}");
 
@@ -22,18 +21,16 @@
         let inp = Tensor::randn(0f32, 1., (2, 320, 96, 96), &device)?;
         let w = Tensor::randn(0f32, 1., (320, 320, 3, 3), &device)?;
         let start = std::time::Instant::now();
-        let res = inp.conv2d(&w, 0, 1);
+        let res = inp.conv2d(&w, 0, 1, 1);
         println!("CPU use time: {:?}", start.elapsed());
         println!("CPU result: {res:?}");
     }
 
-=======
     let inp = Tensor::randn(0f32, 1., (2, 320, 96, 96), &Device::Cpu)?;
     let w = Tensor::randn(0f32, 1., (320, 320, 3, 3), &Device::Cpu)?;
     let start = std::time::Instant::now();
     let res = inp.conv2d(&w, 0, 1, 1)?;
     println!("{:?}", start.elapsed());
     println!("{res:?}");
->>>>>>> 79916c2e
     Ok(())
 }